[privacyidea]
# URL of your privacyIDEA installation
instance = http://192.0.2.2
# In case you use HTTPS:
# You can disable hostname validation completely, which is not recommended.
#verify = False
# By default, verify is set to True.
# If verify=True, you can manually pass a HTTPS server certificate (PEM format).
#certificate = /etc/privacyidea/server.pem
# If verify=True but you do not explicitly pass a certficate,
# the server certificate is validated against the OS certificate store.

[ldap-backend]
# Location of the LDAP backend server, specified using the Twisted endpoint string syntax for clients:
# https://twistedmatrix.com/documents/16.4.1/core/howto/endpoints.html#clients
# You can also specify a timeout for connection establishment here (by providing timeout=X)
# CAUTION: STARTTLS is currently unsupported!
# LDAPS can be configured using the Twisted endpoint syntax. Be sure to install the service_identity
# module to enable proper certificate validation. The `trustRoots` option can be used to
# point to a directory containing trusted roots (only .pem files are considered!)
#endpoint = tls:host=foo:port=636:trustRoots=/path/to/pems
endpoint = tcp:host=192.0.2.1:port=389
# Enabling/disabling of TLS (currently unsupported)
use-tls = false
# If enabled, the LDAP proxy will perform an anonymous bind against the LDAP backend at startup
# to ensure that the connection works and write a message to the log. (default is true)
test-connection = true

[service-account]
# DN and password of the service account for the LDAP backend which is used to forward, e.g., search requests
# or to lookup the User DN in case the "lookup" user mapping strategy is used.
# If the service account is not used in your particular setup, you may leave it blank.
# Be sure to quote the DN.
dn = "cn=service,cn=users,dc=test,dc=local"
password = test

[ldap-proxy]
# Host and port to bind the LDAP proxy to, specified using the Twisted endpoint string syntax for servers
# https://twistedmatrix.com/documents/16.4.1/core/howto/endpoints.html#servers
# CAUTION: LDAPS/STARTTLS is currently unsupported!
endpoint = tcp:port=1389
# List of DNs for which Bind Requests should simply be forwarded to the LDAP backend.
# Individual DNs must be quoted and separated by a comma.
passthrough-binds = "cn=service2,cn=users,dc=test,dc=local","cn=admin,cn=users,dc=test,dc=local"
# If this is set to `true`, the LDAP proxy will send a bind request using the credentials of the service
# account (see above) to the LDAP backend once an incoming LDAP user bind has been successfully authenticated
# by privacyIDEA. As a result, subsequent LDAP operations forwarded to the LDAP backend are processed
# in the context of the service account.
bind-service-account = false
# If this is set to `true`, the LDAP proxy will forward search requests to the LDAP backend.
# Mostly useful in conjunction with `bind-service-account`: If both are set to `true`, applications
# may issue search operations after a successful user authentiation.
# If `bind-service-account` is set to false, but `allow-search` is set to true, only the DNs
# in `passthrough-binds` will be able to issue search requests.
allow-search = false
<<<<<<< HEAD
# Currently, ldaptor does not support result references which will break
# some apps in combination with AD. This option provides a workaround:
# If it is set to `true`, the LDAP proxy ignores all LDAP SEARCH result references.
# However, this means that the app does not receive any LDAP SEARCH references.
ignore-search-result-references = false
=======
# By default, the LDAP Proxy rejects anonymous binds. With the following option, it can be configured
# to forward anonymous binds to the LDAP backend.
forward-anonymous-binds = false
>>>>>>> 864f99b3

[user-mapping]
# This setting determines the strategy the LDAP proxy uses to determine the username that is sent to privacyIDEA
# from an incoming bind request's DN. There are currently two strategies:
# (1) "lookup": Processing an incoming user bind request, the LDAP proxy connects to the LDAP backend
# using the service account credentials (see above), looks up the user entry using the given DN and retrieves
# the value of a specific attribute (given in the "attribute" setting), which is subsequently used to authenticate
# the user against privacyIDEA
strategy = lookup
attribute = sAMAccountName
# (2) "match": Processing an incoming user bind request, the LDAP proxy extracts the username directly from the
# user DN. For that, it expects a setting "pattern", a regular expression pattern containing one group, the username.
#strategy = match
#pattern = "cn=([^,]+),cn=users,dc=test,dc=local"

[realm-mapping]
# The following configures how the privacyIDEA realm of incoming authentication requests
# is determined.
# The `static` strategy assigns one realm to all authentication requests.
strategy = static
# Realm to use for authentication (may also be left blank to make privacyIDEA use its default realm)
realm =
# The `app-cache` strategy is more sophisticated: Once a bind request is received, it checks
# whether the app cache contains a corresponding app marker (so be sure to enable the bind cache)
# If yes, this app marker is mapped to a privacyIDEA realm according to the mapping defined below.
# If the app cache contains no app marker or the app marker is not mapped to a realm,
# the authentication request fails.
# strategy = app-cache
# [[mappings]]
# This maps the app marker "someApp" to the privacyIDEA realm "somerealm".
# someApp = somerealm

[bind-cache]
# If this setting is enabled, successful user bind requests are added to a so-called "bind cache" in which
# they are kept for a specified time. During that time, incoming bind requests using the same credentials
# are internally replaced with bind requests using the service account credentials.
# The timeout is specified in seconds.
# This feature is EXPERIMENTAL.
enabled = false
timeout = 3

[app-cache]
# If this setting is enabled, the LDAP proxy maintains a so-called "app cache".
# On user login, apps typically perform a LDAP search to locate the user. When
# they have resolved the DN, they perform the actual bind.
# We use the LDAP search to identify the app: For that, we add an expression like
# `objectclass=App-someApp` to the LDAP filter (without changing the filter semantics).
# We call `someApp` an "app marker". If the LDAP proxy witnesses a search request
# whose filter contains an app marker and whose result has exactly one entry,
# the DN of the entry (the user) as well as the app marker are stored in the app cache
# for a specific timeframe. This information may be used by the `app-cache` realm mapping
# strategy (see below).
enabled = false
#timeout = 5
# Attribute containing the app marker
#attribute = objectclass
# Prefix of the app marker
#value-prefix = App-<|MERGE_RESOLUTION|>--- conflicted
+++ resolved
@@ -53,17 +53,14 @@
 # If `bind-service-account` is set to false, but `allow-search` is set to true, only the DNs
 # in `passthrough-binds` will be able to issue search requests.
 allow-search = false
-<<<<<<< HEAD
 # Currently, ldaptor does not support result references which will break
 # some apps in combination with AD. This option provides a workaround:
 # If it is set to `true`, the LDAP proxy ignores all LDAP SEARCH result references.
 # However, this means that the app does not receive any LDAP SEARCH references.
 ignore-search-result-references = false
-=======
 # By default, the LDAP Proxy rejects anonymous binds. With the following option, it can be configured
 # to forward anonymous binds to the LDAP backend.
 forward-anonymous-binds = false
->>>>>>> 864f99b3
 
 [user-mapping]
 # This setting determines the strategy the LDAP proxy uses to determine the username that is sent to privacyIDEA
