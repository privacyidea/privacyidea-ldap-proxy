[privacyidea]
# URL of your privacyIDEA installation
instance = http://192.0.2.2
# In case you use HTTPS:
# You can disable hostname validation completely, which is not recommended.
#verify = False
# By default, verify is set to True.
# If verify=True, you can manually pass a HTTPS server certificate (PEM format).
#certificate = /etc/privacyidea/server.pem
# If verify=True but you do not explicitly pass a certficate,
# the server certificate is validated against the OS certificate store.

[ldap-backend]
# Location of the LDAP backend server, specified using the Twisted endpoint string syntax for clients:
# https://twistedmatrix.com/documents/16.4.1/core/howto/endpoints.html#clients
# You can also specify a timeout for connection establishment here (by providing timeout=X)
# CAUTION: STARTTLS is currently unsupported!
# LDAPS can be configured using the Twisted endpoint syntax. Be sure to install the service_identity
# module to enable proper certificate validation. The `trustRoots` option can be used to
# point to a directory containing trusted roots (only .pem files are considered!)
#endpoint = tls:host=foo:port=636:trustRoots=/path/to/pems
endpoint = tcp:host=192.0.2.1:port=389
# Enabling/disabling of TLS (currently unsupported)
use-tls = false
# If enabled, the LDAP proxy will perform an anonymous bind against the LDAP backend at startup
# to ensure that the connection works and write a message to the log. (default is true)
test-connection = true

[service-account]
# DN and password of the service account for the LDAP backend which is used to forward, e.g., search requests
# or to lookup the User DN in case the "lookup" user mapping strategy is used.
# If the service account is not used in your particular setup, you may leave it blank.
# Be sure to quote the DN.
dn = "cn=service,cn=users,dc=test,dc=local"
password = test

[ldap-proxy]
# Host and port to bind the LDAP proxy to, specified using the Twisted endpoint string syntax for servers
# https://twistedmatrix.com/documents/16.4.1/core/howto/endpoints.html#servers
# CAUTION: LDAPS/STARTTLS is currently unsupported!
endpoint = tcp:port=1389
# List of DNs for which Bind Requests should simply be forwarded to the LDAP backend.
# Individual DNs must be quoted and separated by a comma.
passthrough-binds = "cn=service2,cn=users,dc=test,dc=local","cn=admin,cn=users,dc=test,dc=local"
# If this is set to `true`, the LDAP proxy will send a bind request using the credentials of the service
# account (see above) to the LDAP backend once an incoming LDAP user bind has been successfully authenticated
# by privacyIDEA. As a result, subsequent LDAP operations forwarded to the LDAP backend are processed
# in the context of the service account.
bind-service-account = false
# If this is set to `true`, the LDAP proxy will forward search requests to the LDAP backend.
# Mostly useful in conjunction with `bind-service-account`: If both are set to `true`, applications
# may issue search operations after a successful user authentiation.
# If `bind-service-account` is set to false, but `allow-search` is set to true, only the DNs
# in `passthrough-binds` will be able to issue search requests.
allow-search = false
<<<<<<< HEAD
# By default, the LDAP proxy only allows one bind request per connection. For some apps, this may
# be sufficient. However, other apps may reuse a LDAP connection and thus require setting this
# configuration option.
allow-connection-reuse = false
=======
# By default, the LDAP Proxy rejects anonymous binds. With the following option, it can be configured
# to forward anonymous binds to the LDAP backend.
forward-anonymous-binds = false
>>>>>>> 864f99b3

[user-mapping]
# This setting determines the strategy the LDAP proxy uses to determine the username that is sent to privacyIDEA
# from an incoming bind request's DN. There are currently two strategies:
# (1) "lookup": Processing an incoming user bind request, the LDAP proxy connects to the LDAP backend
# using the service account credentials (see above), looks up the user entry using the given DN and retrieves
# the value of a specific attribute (given in the "attribute" setting), which is subsequently used to authenticate
# the user against privacyIDEA
strategy = lookup
attribute = sAMAccountName
# (2) "match": Processing an incoming user bind request, the LDAP proxy extracts the username directly from the
# user DN. For that, it expects a setting "pattern", a regular expression pattern containing one group, the username.
#strategy = match
#pattern = "cn=([^,]+),cn=users,dc=test,dc=local"

[realm-mapping]
# The following configures how the privacyIDEA realm of incoming authentication requests
# is determined.
# The `static` strategy assigns one realm to all authentication requests.
strategy = static
# Realm to use for authentication (may also be left blank to make privacyIDEA use its default realm)
realm =
# The `app-cache` strategy is more sophisticated: Once a bind request is received, it checks
# whether the app cache contains a corresponding app marker (so be sure to enable the bind cache)
# If yes, this app marker is mapped to a privacyIDEA realm according to the mapping defined below.
# If the app cache contains no app marker or the app marker is not mapped to a realm,
# the authentication request fails.
# strategy = app-cache
# [[mappings]]
# This maps the app marker "someApp" to the privacyIDEA realm "somerealm".
# someApp = somerealm

[bind-cache]
# If this setting is enabled, successful user bind requests are added to a so-called "bind cache" in which
# they are kept for a specified time. During that time, incoming bind requests using the same credentials
# are internally replaced with bind requests using the service account credentials.
# The timeout is specified in seconds.
# This feature is EXPERIMENTAL.
enabled = false
timeout = 3

[app-cache]
# If this setting is enabled, the LDAP proxy maintains a so-called "app cache".
# On user login, apps typically perform a LDAP search to locate the user. When
# they have resolved the DN, they perform the actual bind.
# We use the LDAP search to identify the app: For that, we add an expression like
# `objectclass=App-someApp` to the LDAP filter (without changing the filter semantics).
# We call `someApp` an "app marker". If the LDAP proxy witnesses a search request
# whose filter contains an app marker and whose result has exactly one entry,
# the DN of the entry (the user) as well as the app marker are stored in the app cache
# for a specific timeframe. This information may be used by the `app-cache` realm mapping
# strategy (see below).
enabled = false
#timeout = 5
# Attribute containing the app marker
#attribute = objectclass
# Prefix of the app marker
#value-prefix = App-<|MERGE_RESOLUTION|>--- conflicted
+++ resolved
@@ -53,16 +53,13 @@
 # If `bind-service-account` is set to false, but `allow-search` is set to true, only the DNs
 # in `passthrough-binds` will be able to issue search requests.
 allow-search = false
-<<<<<<< HEAD
 # By default, the LDAP proxy only allows one bind request per connection. For some apps, this may
 # be sufficient. However, other apps may reuse a LDAP connection and thus require setting this
 # configuration option.
 allow-connection-reuse = false
-=======
 # By default, the LDAP Proxy rejects anonymous binds. With the following option, it can be configured
 # to forward anonymous binds to the LDAP backend.
 forward-anonymous-binds = false
->>>>>>> 864f99b3
 
 [user-mapping]
 # This setting determines the strategy the LDAP proxy uses to determine the username that is sent to privacyIDEA
